--- conflicted
+++ resolved
@@ -237,54 +237,7 @@
 # Global Makefile generation
 #
 
-<<<<<<< HEAD
-#
-# Header file for Unix
-#
-private.MAKEFILE_HEAD_UNIX = $'''#
-# !!!THIS IS A GENERATED FILE!!!
-# !!!DO NOT MAKE CHANGES HERE, THEY WILL BE LOST!!!
-#
-.PHONY: depend clean
-
-#
-# System config
-#
-LN = ln -sf
-RM = rm -f
-DOT = ./
-slash = /
-
-win32 = unix
-system = null
-
-#
-# C configuration
-#
-CC = cc
-CFLAGS =
-AR = ar cq
-AROUT =
-EXT_OBJ = .o
-EXT_LIB = .a
-EXE =
-CCOMPTYPE = cc
-
-OCAMLFLAGS = -w +a-4-32-30-42-40-41 -g $(OCAMLFLAGS_EXTRA)
-THREADSLIB =
-THREADSLIB_OPT =
-PREFERRED = .byte
-
-.SUFFIXES: .mll .mly .mli .ml .c .cmi .cmo .cmx .cma .cmxa .o
-
-.c.o:
-	inc=`ocamlc -where | tr -d '\015'`; $(CC) $(CFLAGS) -I"$$inc" -I"$$inc/caml" -c $*.c
-'''
-
-private.MAKEFILE_HEAD_NT = $'''#
-=======
 private.MAKEFILE_HEAD = $'''#
->>>>>>> d4ac5764
 # !!!THIS IS A GENERATED FILE!!!
 # !!!DO NOT MAKE CHANGES HERE, THEY WILL BE LOST!!!
 #
